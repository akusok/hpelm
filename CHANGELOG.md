# Change Log
All changes to 'hpelm' toolbox will be documented in this file.

<<<<<<< HEAD
## [1.0.10] - 22-12-2024
### Fixed
- Changed tests to `pytest`
- Fixed deprecated `np.int`
- Fixed data paths for automatic testing; testing works with `pytest` in Git root
- Fixed wrong argument type in string formatting in error messages
=======
## [1.0.10] - 13-05-2024
### New
- Save and load model with string I/O in addition to files
>>>>>>> 5f0e0615

## [1.0.9] - 24-05-2018
### Fixed
- Python 3 support for hdf5_tools, bug fixing

## [1.0.6] - 22-03-2018
### Fixed
- Python 3 bug on module import with GPU acceleration

## [1.0.5] - 22-03-2016
### Fixed
- Python 3 compatibility

## [1.0.3] - 22-03-2016
### Fixed
- Fixed a bug with "icount" size

## [1.0.3] - 15-03-2016
### Fixed
- HPELM loading, various small errors
### New
- Online docs how to run HP-ELM in parallel on many computers

## [1.0.2] - 25-01-2016
### Fixed
- Install requirements

## [1.0.1] - 21-01-2016
### New
- Major toolbox update
- Support for Nvidia GPU with Scikit-CUDA, no compilation needed

## [0.6.13] - 18-08-2015
### Fixed
- Fixed a bug (typo) which caused HPELM to skip the last batch of data in training/predicting/etc.

## [0.6.14] - 19-08-2015
### New
- Added asyncronous HDF5 file reading in HPELM.predict(). The program must be able to spawn a separate process.

## [0.6.16] - 19-08-2015
### Fixed
- Asyncronous HDF5 file reading now setting "async_io=True" in HPELM.predict(). On Windows, make sure you use 'if __name__ == "__main__"' construction in your main code, or async reader will not start.

## [0.6.20] - 20-08-2015
### New
- Working Asyncronous I/O! for HDF5 files with multiprocessing. Use HPELM.train_async() and HPELM.predict_async() 

## [0.6.21] - 03-09-2015
### New
- Fixed a small GPU function name bug

## [0.6.22] - 03-09-2015
### New
- Fixed confusion matrix bug
<|MERGE_RESOLUTION|>--- conflicted
+++ resolved
@@ -1,18 +1,16 @@
 # Change Log
 All changes to 'hpelm' toolbox will be documented in this file.
 
-<<<<<<< HEAD
-## [1.0.10] - 22-12-2024
+## [1.0.11] - 22-12-2024
 ### Fixed
 - Changed tests to `pytest`
 - Fixed deprecated `np.int`
 - Fixed data paths for automatic testing; testing works with `pytest` in Git root
 - Fixed wrong argument type in string formatting in error messages
-=======
+
 ## [1.0.10] - 13-05-2024
 ### New
 - Save and load model with string I/O in addition to files
->>>>>>> 5f0e0615
 
 ## [1.0.9] - 24-05-2018
 ### Fixed
